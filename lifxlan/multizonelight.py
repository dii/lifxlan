# coding=utf-8
# multizonelight.py
# Author: Scott Lusebrink

import math
import os

from .device import WorkflowException
from .light import Light
from .msgtypes import MultiZoneGetColorZones, MultiZoneSetColorZones, MultiZoneStateMultiZone, MultiZoneStateZone


class MultiZoneLight(Light):
<<<<<<< HEAD
    def __init__(self, mac_addr, ip_addr, service=1, port=56700, source_id=0, verbose=False):
        super(MultiZoneLight, self).__init__(mac_addr, ip_addr, service, port, source_id, verbose)
=======
    def __init__(self, mac_addr, ip_addr, service=1, port=56700, source_id=os.getpid(), verbose=False):
        super(MultiZoneLight, self).__init__(mac_addr, ip_addr)
>>>>>>> c5ed8f4a

    # 0 indexed, inclusive
    def get_color_zones(self, start=0, end=255):
        #try:
        response = self.req_with_resp(MultiZoneGetColorZones, [MultiZoneStateZone, MultiZoneStateMultiZone], {"start_index":0, "end_index":255})
        total_zones = response.count
        # automatically truncate if the end is too large
        if end >= total_zones:
            end = total_zones-1
        if start >= total_zones:
            raise ValueError("In the function get_color_zones, starting index is greater than the total available zones (provided start = {}, end = {} for a device with {} total zones).".format(start, end, total_zones))
        if end <= start:
            raise ValueError("In the function get_color_zones, end must be greater than start (provided start = {}, end = {}).".format(start, end, total_zones))

        # get all zones
        if start == 0 and end == 255:
            all_zones = []
            for i in range(int(math.ceil(total_zones / 8.0))):
                response = self.req_with_resp(MultiZoneGetColorZones, [MultiZoneStateZone, MultiZoneStateMultiZone], {"start_index":0+(i*8), "end_index":7+(i*8)})
                all_zones += response.color
            self.color = all_zones[0:total_zones]
        # get specified zone range
        else:
            all_zones = []
            total_requested_zones = end - start + 1
            lower_8_aligned = start - (start % 8)
            upper_8_aligned = end - (end % 8)
            #for i in range(int(math.ceil(upper_8_aligned / 8.0))+1):
            for i in range(int((upper_8_aligned - lower_8_aligned) / 8) + 1):
                response = self.req_with_resp(MultiZoneGetColorZones, [MultiZoneStateZone, MultiZoneStateMultiZone], {"start_index":lower_8_aligned+(i*8), "end_index":lower_8_aligned+7+(i*8)})
                all_zones += response.color
            self.color = all_zones[(start % 8):((start % 8)+total_requested_zones)]
        return self.color

    def set_zone_color(self, start_index, end_index, color, duration=0, rapid=False, apply=1):
        if len(color) == 4:
            try:
                if rapid:
                    self.fire_and_forget(MultiZoneSetColorZones,
                                         {"start_index": start_index, "end_index": end_index, "color": color,
                                          "duration": duration, "apply": apply}, num_repeats=1)
                else:
                    self.req_with_ack(MultiZoneSetColorZones,
                                      {"start_index": start_index, "end_index": end_index, "color": color,
                                       "duration": duration, "apply": apply})
            except WorkflowException as e:
                raise

    # Sets colors for all zones given a list of HSVK colors
    def set_zone_colors(self, colors, duration=0, rapid=False):
        for (i, color) in enumerate(colors):
            apply = 0
            if i == len(colors)-1:
                apply = 1
            self.set_zone_color(i, i+1, color, duration, rapid, apply)<|MERGE_RESOLUTION|>--- conflicted
+++ resolved
@@ -11,13 +11,8 @@
 
 
 class MultiZoneLight(Light):
-<<<<<<< HEAD
-    def __init__(self, mac_addr, ip_addr, service=1, port=56700, source_id=0, verbose=False):
+    def __init__(self, mac_addr, ip_addr, service=1, port=56700, source_id=os.getpid(), verbose=False):
         super(MultiZoneLight, self).__init__(mac_addr, ip_addr, service, port, source_id, verbose)
-=======
-    def __init__(self, mac_addr, ip_addr, service=1, port=56700, source_id=os.getpid(), verbose=False):
-        super(MultiZoneLight, self).__init__(mac_addr, ip_addr)
->>>>>>> c5ed8f4a
 
     # 0 indexed, inclusive
     def get_color_zones(self, start=0, end=255):
